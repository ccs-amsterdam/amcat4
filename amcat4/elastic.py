"""
Connection between AmCAT4 and the elasticsearch backend

Some things to note:
- See config.py for global settings, including elastic host and system index name
- The elasticsearch backend should contain a system index, which will be created if needed
- The system index contains a 'document' for each used index containing:
  {auth: [{email: role}], guest_role: role}
- We define the mappings (field types) based on existing elasticsearch mappings,
  but use field metadata to define specific fields, see ES_MAPPINGS below.
"""
import functools
import logging
from typing import Mapping, List, Iterable, Tuple, Union, Sequence, Dict, Literal

from elasticsearch import Elasticsearch
from elasticsearch.helpers import bulk

from amcat4.config import get_settings

ES_MAPPINGS = {
   'long': {"type": "long"},
   'date': {"type": "date", "format": "strict_date_optional_time"},
   'double': {"type": "double"},
   'keyword': {"type": "keyword"},
   'url': {"type": "keyword", "meta": {"amcat4_type": "url"}},
   'tag': {"type": "keyword", "meta": {"amcat4_type": "tag"}},
   'id': {"type": "keyword", "meta": {"amcat4_type": "id"}},
   'text': {"type": "text"},
   'object': {"type": "object"},
   'geo_point': {"type": "geo_point"}
   }

DEFAULT_MAPPING = {
    'text': ES_MAPPINGS['text'],
    'title': ES_MAPPINGS['text'],
    'date': ES_MAPPINGS['date'],
    'url': ES_MAPPINGS['url'],
}

SYSTEM_MAPPING = {
    'index': {"type": "keyword"},
    'email': {"type": "keyword"},
    'role': {"type": "keyword"},
}


@functools.lru_cache()
def es() -> Elasticsearch:
    return _setup_elastic()


def _setup_elastic():
    """
    Check whether we can connect with elastic
    """
    settings = get_settings()
    host = settings.elastic_host
    logging.debug(f"Connecting with elasticsearch at {settings.elastic_host}")
    elastic = Elasticsearch(host or None)
    if not elastic.ping():
        raise Exception(f"Cannot connect to elasticsearch server {host}")
    if not elastic.indices.exists(index=settings.system_index):
        logging.info(f"Creating amcat4 system index: {settings.system_index}")
        elastic.indices.create(index=settings.system_index, mappings={'properties': SYSTEM_MAPPING})
    return elastic


<<<<<<< HEAD
def upload_documents(index: str, documents, fields: Mapping[str, str] = None) -> None:
=======
def check_elastic_type(value, ftype):
    """
    coerces values into the respective type in elastic
    based on ES_MAPPINGS and elastic field types
    """
    if ftype in ["keyword",
                 "constant_keyword",
                 "wildcard",
                 "url",
                 "tag",
                 "text"]:
        value = str(value)
    elif ftype in ["long",
                   "short",
                   "byte",
                   "double",
                   "float",
                   "half_float",
                   "half_float",
                   "unsigned_long"]:
        value = float(value)
    elif ftype in ["integer"]:
        value = int(value)
    elif ftype == "boolean":
        value = bool(value)
    return value


def _get_es_actions(index, documents):
    """
    Create the Elasticsearch bulk actions from article dicts.
    It also tries to coerce types using the first entry of the index as reference
    If you provide a list to ID_SEQ_LIST, the hashes are copied there
    """
    field_types = get_index_fields(index)
    for document in documents:
        for key in document.keys():
            if key in field_types:
                document[key] = check_elastic_type(document[key], field_types[key].get("type"))
        for f in REQUIRED_FIELDS:
            if f not in document:
                raise ValueError("Field {f!r} not present in document {document}".format(**locals()))
        if '_id' not in document:
            document['_id'] = _get_hash(document)
        yield {
            "_index": index,
            **document
        }


def upload_documents(index: str, documents, columns: Mapping[str, str] = None) -> List[str]:
>>>>>>> a4a15aad
    """
    Upload documents to this index

    :param index: The name of the index (without prefix)
    :param documents: A sequence of article dictionaries
    :param fields: A mapping of field:type for field types
    """

    def es_actions(index, documents):
        for document in documents:
            yield {"_index": index, **document}

    if fields:
        set_fields(index, fields)

    actions = list(es_actions(index, documents))
    bulk(es(), actions)
    invalidate_field_cache(index)


def get_field_mapping(type_: Union[str, dict]):
    if isinstance(type_, str):
        return ES_MAPPINGS[type_]
    else:
        mapping = ES_MAPPINGS[type_['type']]
        meta = mapping.get('meta', {})
        if m := type_.get('meta'):
            meta.update(m)
        mapping['meta'] = meta
        return mapping


def set_fields(index: str, fields: Mapping[str, str]):
    """
    Update the column types for this index

    :param index: The name of the index (without prefix)
    :param fields: A mapping of field:type for column types
    """
    body = dict(properties={field: get_field_mapping(type_) for (field, type_) in fields.items()})
    es().indices.put_mapping(index=index, body=body)
    invalidate_field_cache(index)


def get_document(index: str, doc_id: str, **kargs) -> dict:
    """
    Get a single document from this index.

    :param index: The name of the index
    :param doc_id: The document id (hash)
    :return: the source dict of the document
    """
    return es().get(index=index, id=doc_id, **kargs)['_source']


def update_document(index: str, doc_id: str, fields: dict):
    """
    Update a single document.

    :param index: The name of the index
    :param doc_id: The document id (hash)
    :param fields: a {field: value} mapping of fields to update
    """
    # Mypy doesn't understand that body= has been deprecated already...
    es().update(index=index, id=doc_id, doc=fields)  # type: ignore
    invalidate_field_cache(index)


def delete_document(index: str, doc_id: str):
    """
    Delete a single document

    :param index: The name of the index
    :param doc_id: The document id (hash)
    """
    es().delete(index=index, id=doc_id)


def _get_type_from_property(properties: dict) -> str:
    """
    Convert an elastic 'property' into an amcat4 field type
    """
    result = properties.get("meta", {}).get("amcat4_type")
    if result:
        return result
    return properties['type']


def _get_fields(index: str) -> Iterable[Tuple[str, dict]]:
    r = es().indices.get_mapping(index=index)
    for k, v in r[index]['mappings']['properties'].items():
        t = dict(name=k, type=_get_type_from_property(v))
        if meta := v.get('meta'):
            t['meta'] = meta
        yield k, t


FIELD_CACHE: Dict[str, Mapping[str, dict]] = {}


def invalidate_field_cache(index):
    if index in FIELD_CACHE:
        del FIELD_CACHE[index]


def get_index_fields(index: str) -> Mapping[str, dict]:
    """
    Get the field types in use in this index
    :param index:
    :param invalidate_cache: Force re-getting the field types from elastic
    :return: a dict of fieldname: field objects {fieldname: {name, type, meta, ...}]
    """
    # TODO Is this thread safe? I think worst case is two threads overwrite the cache, but should be the same data?
    if result := FIELD_CACHE.get(index):
        return result
    else:
        result = dict(_get_fields(index))
        FIELD_CACHE[index] = result
        return result


def get_fields(index: Union[str, Sequence[str]]):
    """
    Get the field types in use in this index or indices
    :param index: name(s) of index(es) to query
    :param invalidate_cache: Force re-getting the field types from elastic
    :return: a dict of fieldname: field objects {fieldname: {name, type, ...}]
    """
    if isinstance(index, str):
        return get_index_fields(index)
    result = {}
    for ix in index:
        for f, ftype in get_index_fields(ix).items():
            if f in result:
                if result[f] != ftype:
                    result[f] = {"name": f, "type": "keyword", "meta": {"merged": True}}
            else:
                result[f] = ftype
    return result


def field_type(index: Union[str, Sequence[str]], field_name: str) -> str:
    """
    Get the field type for the given field.
    :return: a type name ('text', 'date', ..)
    """
    return get_fields(index)[field_name]["type"]


def get_values(index: str, field: str) -> List[str]:
    """
    Get the values for a given field (e.g. to populate list of filter values on keyword field)
    :param index: The index
    :param field: The field name
    :return: A list of values
    """
    aggs = {"values": {"terms": {"field": field}}}
    r = es().search(index=index, size=0, aggs=aggs)
    return [x["key"] for x in r["aggregations"]["values"]["buckets"]]


def update_by_query(index: str, script: str, query: dict, params: dict = None):
    body = dict(
        **query,
        script=dict(
            source=script,
            lang="painless",
            params=params or {}
        )
    )
    es().update_by_query(index=index, body=body)


TAG_SCRIPTS = dict(
    add="""
    if (ctx._source[params.field] == null) {
      ctx._source[params.field] = [params.tag]
    } else if (!ctx._source[params.field].contains(params.tag)) {
      ctx._source[params.field].add(params.tag)
    }
    """,
    remove="""
    if (ctx._source[params.field] != null && ctx._source[params.field].contains(params.tag)) {
      ctx._source[params.field].removeAll([params.tag])
    }""")


def update_tag_by_query(index: str, action: Literal["add", "remove"], query: dict, field: str, tag: str):
    script = TAG_SCRIPTS[action]
    params = dict(field=field, tag=tag)
    update_by_query(index, script, query, params)<|MERGE_RESOLUTION|>--- conflicted
+++ resolved
@@ -66,12 +66,9 @@
     return elastic
 
 
-<<<<<<< HEAD
-def upload_documents(index: str, documents, fields: Mapping[str, str] = None) -> None:
-=======
-def check_elastic_type(value, ftype):
-    """
-    coerces values into the respective type in elastic
+def coerce_type_to_elastic(value, ftype):
+    """
+    Coerces values into the respective type in elastic
     based on ES_MAPPINGS and elastic field types
     """
     if ftype in ["keyword",
@@ -97,30 +94,7 @@
     return value
 
 
-def _get_es_actions(index, documents):
-    """
-    Create the Elasticsearch bulk actions from article dicts.
-    It also tries to coerce types using the first entry of the index as reference
-    If you provide a list to ID_SEQ_LIST, the hashes are copied there
-    """
-    field_types = get_index_fields(index)
-    for document in documents:
-        for key in document.keys():
-            if key in field_types:
-                document[key] = check_elastic_type(document[key], field_types[key].get("type"))
-        for f in REQUIRED_FIELDS:
-            if f not in document:
-                raise ValueError("Field {f!r} not present in document {document}".format(**locals()))
-        if '_id' not in document:
-            document['_id'] = _get_hash(document)
-        yield {
-            "_index": index,
-            **document
-        }
-
-
-def upload_documents(index: str, documents, columns: Mapping[str, str] = None) -> List[str]:
->>>>>>> a4a15aad
+def upload_documents(index: str, documents, fields: Mapping[str, str] = None) -> None:
     """
     Upload documents to this index
 
@@ -128,9 +102,12 @@
     :param documents: A sequence of article dictionaries
     :param fields: A mapping of field:type for field types
     """
-
     def es_actions(index, documents):
+        field_types = get_index_fields(index)
         for document in documents:
+            for key in document.keys():
+                if key in field_types:
+                    document[key] = coerce_type_to_elastic(document[key], field_types[key].get("type"))
             yield {"_index": index, **document}
 
     if fields:
